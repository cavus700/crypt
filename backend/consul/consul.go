--- conflicted
+++ resolved
@@ -5,14 +5,8 @@
 	"strings"
 	"time"
 
-<<<<<<< HEAD
 	"github.com/bketelsen/crypt/backend"
-
-	"github.com/armon/consul-api"
-=======
 	"github.com/hashicorp/consul/api"
-	"github.com/xordataexchange/crypt/backend"
->>>>>>> 6bc3ae81
 )
 
 type Client struct {
